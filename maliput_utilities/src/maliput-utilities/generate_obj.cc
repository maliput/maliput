--- conflicted
+++ resolved
@@ -809,11 +809,7 @@
       features.off_grid_mesh_generation
           ? linear_tolerance
           : PickGridUnit(segment->lane(0), features.max_grid_unit, features.min_grid_resolution, linear_tolerance);
-<<<<<<< HEAD
-  
-=======
-
->>>>>>> 27c9c1be
+
   GeoMesh segment_mesh;
   CoverLaneWithQuads(&segment_mesh, segment->lane(0), base_grid_unit, true /* use_segment_bounds */,
                      [](double, double) { return 0.; }, features.off_grid_mesh_generation);
