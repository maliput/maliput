#!/usr/bin/env groovy

node('delphyne-linux-bionic-unprovisioned') {
  // From empirical evidence it takes ~10 minutes to install dependencies
  // and ~20 minutes to build and run the tests.  That adds up to 30 minutes
  // which we double to 60 to give us enough leeway.
  timeout(60) {
    ansiColor('xterm') {
      try {
        stage('checkout') {
          dir('src/maliput') {
            checkout scm
          }
        }
        stage('checkout_index') {
          sh 'src/maliput/ci/jenkins/checkout_index'
        }
<<<<<<< HEAD
        withEnv(['COLCON_BUILD_EXTRA_ARGS=--packages-up-to maliput-integration-tests',
                 'COLCON_TEST_EXTRA_ARGS=--packages-up-to maliput-integration-tests']) {
=======
        withEnv(['COLCON_BUILD_EXTRA_ARGS=--packages-up-to dragway maliput multilane',
                 'COLCON_TEST_EXTRA_ARGS=--packages-up-to dragway maliput multilane']) {
>>>>>>> 93cd81a8
          load './index/ci/jenkins/pipeline.groovy'
        }
      } finally {
        cleanWs(notFailBuild: true)
      }
    }
  }
}<|MERGE_RESOLUTION|>--- conflicted
+++ resolved
@@ -15,13 +15,8 @@
         stage('checkout_index') {
           sh 'src/maliput/ci/jenkins/checkout_index'
         }
-<<<<<<< HEAD
-        withEnv(['COLCON_BUILD_EXTRA_ARGS=--packages-up-to maliput-integration-tests',
-                 'COLCON_TEST_EXTRA_ARGS=--packages-up-to maliput-integration-tests']) {
-=======
-        withEnv(['COLCON_BUILD_EXTRA_ARGS=--packages-up-to dragway maliput multilane',
-                 'COLCON_TEST_EXTRA_ARGS=--packages-up-to dragway maliput multilane']) {
->>>>>>> 93cd81a8
+        withEnv(['COLCON_BUILD_EXTRA_ARGS=--packages-up-to maliput multilane',
+                 'COLCON_TEST_EXTRA_ARGS=--packages-up-to maliput multilane']) {
           load './index/ci/jenkins/pipeline.groovy'
         }
       } finally {
