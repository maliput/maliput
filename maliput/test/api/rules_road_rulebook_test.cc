--- conflicted
+++ resolved
@@ -32,33 +32,18 @@
       {} /* related_bulb_groups */};
   const SpeedLimitRule kSpeedLimit{SpeedLimitRule::Id("slr_id"), kZone, SpeedLimitRule::Severity::kStrict, 0., 44.};
   const DirectionUsageRule kDirectionUsage{
-<<<<<<< HEAD
-    DirectionUsageRule::Id("dur_id"), kZone,
-    {DirectionUsageRule::State(
-      DirectionUsageRule::State::Id("dur_state"),
-      DirectionUsageRule::State::Type::kWithS,
-      DirectionUsageRule::State::Severity::kPreferred)}};
-  const RangeValueRule kRangeValueRule{
-      Rule::Id("rvrt/rvr_id"), Rule::TypeId("rvrt"), LaneSRoute({kZone}),
-      {} /* related rules */, {RangeValueRule::Range{"range_description",
-                                                     123. /* min */,
-                                                     456. /* max */}}};
-  const DiscreteValueRule kDiscreteValueRule{
-      Rule::Id("dvrt/dvr_id"), Rule::TypeId("rvrt"), LaneSRoute({kZone}),
-      {} /* related rules */, {"value1", "value2"}};
-
- private:
-  QueryResults DoFindRules(
-      const std::vector<LaneSRange>& ranges, double) const override {
-=======
       DirectionUsageRule::Id("dur_id"),
       kZone,
       {DirectionUsageRule::State(DirectionUsageRule::State::Id("dur_state"), DirectionUsageRule::State::Type::kWithS,
                                  DirectionUsageRule::State::Severity::kPreferred)}};
+  const RangeValueRule kRangeValueRule{
+      Rule::Id("rvrt/rvr_id"), Rule::TypeId("rvrt"), LaneSRoute({kZone}), {} /* related rules */,
+      {RangeValueRule::Range{"range_description", 123. /* min */, 456. /* max */}}};
+  const DiscreteValueRule kDiscreteValueRule{
+      Rule::Id("dvrt/dvr_id"), Rule::TypeId("rvrt"), LaneSRoute({kZone}), {} /* related rules */, {"value1", "value2"}};
 
  private:
-  virtual QueryResults DoFindRules(const std::vector<LaneSRange>& ranges, double) const {
->>>>>>> 65a4c2dc
+  QueryResults DoFindRules(const std::vector<LaneSRange>& ranges, double) const override {
     QueryResults results;
     if ((!ranges.empty()) && (ranges[0].lane_id() == kZone.lane_id()) &&
         (ranges[0].s_range().s0() == kZone.s_range().s0()) && (ranges[0].s_range().s1() == kZone.s_range().s1())) {
@@ -71,15 +56,11 @@
     return results;
   }
 
-<<<<<<< HEAD
-  RightOfWayRule DoGetRule(const RightOfWayRule::Id& id) const override {
-=======
   virtual QueryResults DoRules() const {
-    return QueryResults{{kRightOfWay}, {kSpeedLimit}, {kDirectionUsage}};
+    return QueryResults{{kRightOfWay}, {kSpeedLimit}, {kDirectionUsage}, {kDiscreteValueRule}, {kRangeValueRule}};
   }
 
   virtual RightOfWayRule DoGetRule(const RightOfWayRule::Id& id) const {
->>>>>>> 65a4c2dc
     if (id != kRightOfWay.id()) {
       throw std::out_of_range("");
     }
@@ -142,6 +123,8 @@
   EXPECT_EQ(nonempty.right_of_way.size(), 1);
   EXPECT_EQ(nonempty.speed_limit.size(), 1);
   EXPECT_EQ(nonempty.direction_usage.size(), 1);
+  EXPECT_EQ(nonempty.discrete_value_rules.size(), 1);
+  EXPECT_EQ(nonempty.range_value_rules.size(), 1);
 
   EXPECT_EQ(dut.GetRule(dut.kRightOfWay.id()).id(), dut.kRightOfWay.id());
   EXPECT_THROW(dut.GetRule(RightOfWayRule::Id("xxx")), std::out_of_range);
@@ -151,6 +134,12 @@
 
   EXPECT_EQ(dut.GetRule(dut.kDirectionUsage.id()).id(), dut.kDirectionUsage.id());
   EXPECT_THROW(dut.GetRule(DirectionUsageRule::Id("xxx")), std::out_of_range);
+
+  EXPECT_EQ(dut.GetDiscreteValueRule(dut.kDiscreteValueRule.id()).id(), dut.kDiscreteValueRule.id());
+  EXPECT_THROW(dut.GetDiscreteValueRule(Rule::Id("xxx")), std::out_of_range);
+
+  EXPECT_EQ(dut.GetRangeValueRule(dut.kRangeValueRule.id()).id(), dut.kRangeValueRule.id());
+  EXPECT_THROW(dut.GetRangeValueRule(Rule::Id("xxx")), std::out_of_range);
 }
 
 }  // namespace
