ament_add_gtest(discrete_value_rule_state_provider_test discrete_value_rule_state_provider_test.cc)
ament_add_gmock(lane_test lane_test.cc)
ament_add_gtest(lane_data_test lane_data_test.cc)
ament_add_gtest(maliput_test maliput_test.cc)
ament_add_gtest(phase_ring_test phase_ring_test.cc)
ament_add_gtest(phase_test phase_test.cc)
ament_add_gtest(range_value_rule_state_provider_test range_value_rule_state_provider_test.cc)
ament_add_gtest(regions_test regions_test.cc)
ament_add_gtest(right_of_way_rule_state_provider_test right_of_way_rule_state_provider_test.cc)
ament_add_gtest(road_network_test road_network_test.cc)
ament_add_gtest(road_network_validator_test road_network_validator_test.cc)
ament_add_gtest(rule_registry_test rule_registry_test.cc)
ament_add_gtest(rule_test rule_test.cc)
ament_add_gtest(rules_direction_usage_test rules_direction_usage_test.cc)
ament_add_gtest(rules_right_of_way_test rules_right_of_way_test.cc)
ament_add_gtest(rules_road_rulebook_test rules_road_rulebook_test.cc)
ament_add_gtest(rules_speed_limit_test rules_speed_limit_test.cc)
ament_add_gtest(traffic_lights_test traffic_lights_test.cc)
ament_add_gtest(type_specific_identifier_test type_specific_identifier_test.cc)
ament_add_gtest(unique_id_test unique_id_test.cc)

macro(add_dependencies_to_test target)
    if (TARGET ${target})

      target_include_directories(${target}
        PRIVATE
          ${PROJECT_SOURCE_DIR}/include
          ${CMAKE_CURRENT_SOURCE_DIR}
          ${PROJECT_SOURCE_DIR}/test
      )

      target_link_libraries(${target}
<<<<<<< HEAD
          api
          common
          math
          test_utilities
=======
          maliput::api
          maliput::common
          maliput_test_utilities
          maliput::math
>>>>>>> b906b57e
      )

    endif()
endmacro()

add_dependencies_to_test(discrete_value_rule_state_provider_test)
add_dependencies_to_test(lane_test)
add_dependencies_to_test(lane_data_test)
add_dependencies_to_test(maliput_test)
add_dependencies_to_test(phase_ring_test)
add_dependencies_to_test(phase_test)
add_dependencies_to_test(range_value_rule_state_provider_test)
add_dependencies_to_test(regions_test)
add_dependencies_to_test(right_of_way_rule_state_provider_test)
add_dependencies_to_test(road_network_test)
add_dependencies_to_test(road_network_validator_test)
add_dependencies_to_test(rule_registry_test)
add_dependencies_to_test(rule_test)
add_dependencies_to_test(rules_direction_usage_test)
add_dependencies_to_test(rules_right_of_way_test)
add_dependencies_to_test(rules_road_rulebook_test)
add_dependencies_to_test(rules_speed_limit_test)
add_dependencies_to_test(traffic_lights_test)
add_dependencies_to_test(type_specific_identifier_test)
add_dependencies_to_test(unique_id_test)<|MERGE_RESOLUTION|>--- conflicted
+++ resolved
@@ -30,17 +30,10 @@
       )
 
       target_link_libraries(${target}
-<<<<<<< HEAD
-          api
-          common
-          math
-          test_utilities
-=======
           maliput::api
           maliput::common
-          maliput_test_utilities
           maliput::math
->>>>>>> b906b57e
+          maliput::test_utilities
       )
 
     endif()
