find_package(ament_cmake_gtest REQUIRED)
find_package(ament_cmake_pytest REQUIRED)

ament_add_gtest(matrix_test matrix_test.cc)
ament_add_gtest(quaternion_test quaternion_test.cc)
ament_add_gtest(roll_pitch_yaw_test roll_pitch_yaw_test.cc)
ament_add_gtest(saturate_test saturate_test.cc)
ament_add_gtest(vector_test vector_test.cc)

macro(add_dependencies_to_test target)
    if (TARGET ${target})

      target_include_directories(${target}
        PRIVATE
          ${PROJECT_SOURCE_DIR}/include
          ${CMAKE_CURRENT_SOURCE_DIR}
          ${PROJECT_SOURCE_DIR}/test
      )

      target_link_libraries(${target}
<<<<<<< HEAD
          common
          math
          test_utilities
=======
          maliput::common
          maliput::math
          maliput_test_utilities
>>>>>>> b906b57e
      )

    endif()
endmacro()

add_dependencies_to_test(matrix_test)
add_dependencies_to_test(quaternion_test)
add_dependencies_to_test(roll_pitch_yaw_test)
add_dependencies_to_test(saturate_test)
add_dependencies_to_test(vector_test)

# TODO(francocipollone): Improve this check by wrapping ament_add_pytest_test() function.
# When sanitizers are activated python scripts are disabled.
if (NOT ${SANITIZERS})
  ament_add_pytest_test(math_pytest
    math_test.py
    # Avoid pytest from importing the module stub
    WORKING_DIRECTORY ${CMAKE_CURRENT_SOURCE_DIR}
  )
endif()<|MERGE_RESOLUTION|>--- conflicted
+++ resolved
@@ -18,15 +18,9 @@
       )
 
       target_link_libraries(${target}
-<<<<<<< HEAD
-          common
-          math
-          test_utilities
-=======
           maliput::common
           maliput::math
-          maliput_test_utilities
->>>>>>> b906b57e
+          maliput::test_utilities
       )
 
     endif()
