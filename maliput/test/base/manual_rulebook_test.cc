--- conflicted
+++ resolved
@@ -41,26 +41,17 @@
   const SpeedLimitRule kSpeedLimit{SpeedLimitRule::Id("slr_id"), kZone, SpeedLimitRule::Severity::kStrict, 0., 44.};
 
   const DirectionUsageRule kDirectionUsage{
-<<<<<<< HEAD
-    DirectionUsageRule::Id("dur_id"), kZone,
-    {DirectionUsageRule::State(DirectionUsageRule::State::Id("dur_state"),
-     DirectionUsageRule::State::Type::kWithS,
-     DirectionUsageRule::State::Severity::kStrict)}};
-
-  const DiscreteValueRule kDiscreteValueRule{
-    Rule::Id("dvrt/dvr_id"), Rule::TypeId("dvrt"), LaneSRoute({kZone}),
-    {} /* related rules */, {"value1", "value2"}};
-
-  const RangeValueRule kRangeValueRule{
-    Rule::Id("rvrt/rvr"), Rule::TypeId("rvrt"), LaneSRoute({kZone}),
-    {} /* related_rules */,
-    {RangeValueRule::Range{"description", 123. /* min */, 456. /* max */}}};
-=======
       DirectionUsageRule::Id("dur_id"),
       kZone,
       {DirectionUsageRule::State(DirectionUsageRule::State::Id("dur_state"), DirectionUsageRule::State::Type::kWithS,
                                  DirectionUsageRule::State::Severity::kStrict)}};
->>>>>>> 65a4c2dc
+
+  const DiscreteValueRule kDiscreteValueRule{
+    Rule::Id("dvrt/dvr_id"), Rule::TypeId("dvrt"), LaneSRoute({kZone}), {} /* related rules */, {"value1", "value2"}};
+
+  const RangeValueRule kRangeValueRule{
+    Rule::Id("rvrt/rvr"), Rule::TypeId("rvrt"), LaneSRoute({kZone}), {} /* related_rules */,
+    {RangeValueRule::Range{"description", 123. /* min */, 456. /* max */}}};
 };
 
 TEST_F(ManualRulebookTest, DefaultConstructor) { ManualRulebook dut; }
@@ -145,19 +136,12 @@
   EXPECT_THROW(dut.GetRule(kSpeedLimit.id()), std::out_of_range);
   EXPECT_THROW(dut.RemoveRule(kSpeedLimit.id()), maliput::common::assertion_error);
   EXPECT_THROW(dut.GetRule(kDirectionUsage.id()), std::out_of_range);
-<<<<<<< HEAD
-  EXPECT_THROW(dut.RemoveRule(kDirectionUsage.id()),
-               maliput::common::assertion_error);
+  EXPECT_THROW(dut.RemoveRule(kDirectionUsage.id()), maliput::common::assertion_error);
   EXPECT_THROW(dut.GetDiscreteValueRule(kDiscreteValueRule.id()), std::out_of_range);
-  EXPECT_THROW(dut.RemoveRule(kDiscreteValueRule.id()),
-               maliput::common::assertion_error);
+  EXPECT_THROW(dut.RemoveRule(kDiscreteValueRule.id()), maliput::common::assertion_error);
   EXPECT_THROW(dut.GetRangeValueRule(kRangeValueRule.id()), std::out_of_range);
-  EXPECT_THROW(dut.RemoveRule(kRangeValueRule.id()),
-               maliput::common::assertion_error);
-=======
-  EXPECT_THROW(dut.RemoveRule(kDirectionUsage.id()), maliput::common::assertion_error);
-
->>>>>>> 65a4c2dc
+  EXPECT_THROW(dut.RemoveRule(kRangeValueRule.id()), maliput::common::assertion_error);
+
   // Since the original rules are gone, it should be possible to re-add them.
   dut.AddRule(kRightOfWay);
   dut.AddRule(kSpeedLimit);
@@ -166,16 +150,9 @@
   dut.AddRule(kRangeValueRule);
   EXPECT_TRUE(MALIPUT_IS_EQUAL(dut.GetRule(kRightOfWay.id()), kRightOfWay));
   EXPECT_TRUE(MALIPUT_IS_EQUAL(dut.GetRule(kSpeedLimit.id()), kSpeedLimit));
-<<<<<<< HEAD
-  EXPECT_TRUE(MALIPUT_IS_EQUAL(dut.GetRule(kDirectionUsage.id()),
-                               kDirectionUsage));
-  EXPECT_TRUE(MALIPUT_IS_EQUAL(dut.GetDiscreteValueRule(kDiscreteValueRule.id()),
-                               kDiscreteValueRule));
-  EXPECT_TRUE(MALIPUT_IS_EQUAL(dut.GetRangeValueRule(kRangeValueRule.id()),
-                               kRangeValueRule));
-=======
   EXPECT_TRUE(MALIPUT_IS_EQUAL(dut.GetRule(kDirectionUsage.id()), kDirectionUsage));
->>>>>>> 65a4c2dc
+  EXPECT_TRUE(MALIPUT_IS_EQUAL(dut.GetDiscreteValueRule(kDiscreteValueRule.id()), kDiscreteValueRule));
+  EXPECT_TRUE(MALIPUT_IS_EQUAL(dut.GetRangeValueRule(kRangeValueRule.id()), kRangeValueRule));
 }
 
 TEST_F(ManualRulebookTest, FindRules) {
