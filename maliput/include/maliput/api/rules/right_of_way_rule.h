--- conflicted
+++ resolved
@@ -136,11 +136,7 @@
   RightOfWayRule(const Id& id, const LaneSRoute& zone, ZoneType zone_type, const std::vector<State>& states,
                  const RelatedBulbGroups& related_bulb_groups)
       : id_(id), zone_(zone), zone_type_(zone_type), related_bulb_groups_(related_bulb_groups) {
-<<<<<<< HEAD
-    MALIPUT_VALIDATE(states.size() >= 1, "RightOfWayRule(" + id_.string() + ") does not have enough states.");
-=======
     MALIPUT_VALIDATE(states.size() >= 1, "RightOfWayRule(" + id_.string() + ") must have at least one state.");
->>>>>>> baae741a
     for (const State& state : states) {
       // Construct index of states by ID, ensuring uniqueness of ID's.
       auto result = states_.emplace(state.id(), state);
