##############################################################################
# Sources
##############################################################################

set(TEST_UTILS_SOURCES
  check_id_indexing.cc
  maliput_math_compare.cc
  maliput_types_compare.cc
  mock.cc
  mock_geometry.cc
  phases_compare.cc
  rules_compare.cc
  rules_direction_usage_compare.cc
  rules_right_of_way_compare.cc
  rules_speed_limit_compare.cc
  traffic_lights_compare.cc)

add_library(test_utilities ${TEST_UTILS_SOURCES})

add_library(malidrive::test_utilities ALIAS test_utilities)

set_target_properties(test_utilities
  PROPERTIES
    OUTPUT_NAME malidrive_test_utilities
)

target_include_directories(
  test_utilities
  PUBLIC
    $<BUILD_INTERFACE:${PROJECT_SOURCE_DIR}/include>
    $<INSTALL_INTERFACE:${CMAKE_INSTALL_INCLUDEDIR}>
)

<<<<<<< HEAD
target_link_libraries(test_utilities
  api
  common
  math
  geometry_base
=======
target_link_libraries(maliput_test_utilities
  maliput::api
  maliput::common
  maliput::math
  maliput::geometry_base
>>>>>>> b906b57e
)

install(
    TARGETS test_utilities EXPORT ${PROJECT_NAME}-targets
    ARCHIVE DESTINATION lib
    LIBRARY DESTINATION lib
    RUNTIME DESTINATION ${CMAKE_CURRENT_BINARY_DIR}
)

ament_export_libraries(test_utilities)<|MERGE_RESOLUTION|>--- conflicted
+++ resolved
@@ -31,19 +31,11 @@
     $<INSTALL_INTERFACE:${CMAKE_INSTALL_INCLUDEDIR}>
 )
 
-<<<<<<< HEAD
 target_link_libraries(test_utilities
-  api
-  common
-  math
-  geometry_base
-=======
-target_link_libraries(maliput_test_utilities
   maliput::api
   maliput::common
   maliput::math
   maliput::geometry_base
->>>>>>> b906b57e
 )
 
 install(
