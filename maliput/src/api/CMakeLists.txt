##############################################################################
# Sources
##############################################################################

set(API_SOURCES
  basic_id_index.cc
  intersection.cc
  lane.cc
  lane_data.cc
  road_geometry.cc
  road_network.cc
  road_network_validator.cc
  rules/direction_usage_rule.cc
  rules/phase.cc
  rules/phase_ring.cc
  rules/rule_registry.cc
  rules/traffic_lights.cc)

add_library(api ${API_SOURCES})

target_include_directories(api
  PUBLIC
    $<BUILD_INTERFACE:${PROJECT_SOURCE_DIR}/include>
    $<INSTALL_INTERFACE:${CMAKE_INSTALL_INCLUDEDIR}>)

target_link_libraries(api
<<<<<<< HEAD
  common
  drake::drake
=======
  PUBLIC
    common
    drake::drake
>>>>>>> 64d06fda
)
target_link_libraries(api
  PUBLIC
    common
    drake::drake)

##############################################################################
# Export
##############################################################################

install(
    TARGETS api
    EXPORT ${PROJECT_NAME}-targets
    ARCHIVE DESTINATION lib
    LIBRARY DESTINATION lib
    RUNTIME DESTINATION ${CMAKE_CURRENT_BINARY_DIR}
)

ament_export_libraries(api)<|MERGE_RESOLUTION|>--- conflicted
+++ resolved
@@ -24,14 +24,9 @@
     $<INSTALL_INTERFACE:${CMAKE_INSTALL_INCLUDEDIR}>)
 
 target_link_libraries(api
-<<<<<<< HEAD
-  common
-  drake::drake
-=======
   PUBLIC
     common
     drake::drake
->>>>>>> 64d06fda
 )
 target_link_libraries(api
   PUBLIC
