#include "maliput/base/phase_ring_book_loader.h"

#include <algorithm>
#include <unordered_map>
#include <vector>

#include <yaml-cpp/yaml.h>

#include "maliput/api/regions.h"
#include "maliput/api/rules/discrete_value_rule.h"
#include "maliput/api/rules/phase.h"
#include "maliput/api/rules/phase_ring.h"
#include "maliput/api/rules/rule.h"
#include "maliput/api/rules/traffic_lights.h"
#include "maliput/base/manual_phase_ring_book.h"
#include "maliput/base/rule_registry.h"
#include "maliput/common/maliput_abort.h"
#include "maliput/common/maliput_throw.h"

namespace YAML {

template <>
struct convert<maliput::api::rules::BulbState> {
  static Node encode(const maliput::api::rules::BulbState& rhs) {
    Node node;
    node.push_back(maliput::api::rules::BulbStateMapper().at(rhs));
    return node;
  }

  // This API is required by yaml-cpp. See this web page for more information:
  // https://github.com/jbeder/yaml-cpp/wiki/Tutorial#converting-tofrom-native-data-types
  static bool decode(const Node& node,
                     // NOLINTNEXTLINE(runtime/references).
                     maliput::api::rules::BulbState& rhs) {
    const std::string color = node.as<std::string>();
    bool result = false;
    for (const auto& it : maliput::api::rules::BulbStateMapper()) {
      if (it.second == color) {
        rhs = it.first;
        result = true;
      }
    }
    return result;
  }
};

}  // namespace YAML

namespace maliput {
namespace {

using api::LaneSRange;
using api::rules::Bulb;
using api::rules::BulbGroup;
using api::rules::BulbState;
using api::rules::BulbStates;
using api::rules::DiscreteValueRule;
using api::rules::DiscreteValueRuleStates;
using api::rules::Phase;
using api::rules::PhaseRing;
using api::rules::PhaseRingBook;
using api::rules::RoadRulebook;
using api::rules::Rule;
using api::rules::TrafficLight;
using api::rules::TrafficLightBook;
using api::rules::UniqueBulbGroupId;
using api::rules::UniqueBulbId;

// Given @p rulebook that contains all of the rules, and @p rules_node that
// contains a sequence of rule IDs, return a
// std::unordered_map<Rule::Id, DiscreteValueRule> of the rules mentioned
// in @p rules_node.
std::unordered_map<Rule::Id, DiscreteValueRule> GetRightOfWayTypeRules(const RoadRulebook* rulebook,
                                                                       const YAML::Node& rules_node) {
  MALIPUT_THROW_UNLESS(rules_node.IsSequence());
  std::unordered_map<Rule::Id, DiscreteValueRule> result;
  for (const YAML::Node& rule_node : rules_node) {
    const Rule::Id rule_id(rule_node.as<std::string>());
    result.emplace(rule_id, rulebook->GetDiscreteValueRule(rule_id));
  }
  return result;
}

DiscreteValueRule::DiscreteValue GetDefaultState(const std::vector<DiscreteValueRule::DiscreteValue>& values) {
<<<<<<< HEAD
  // Search for rules of value "Stop". Return if one is found.
  for (const auto& value : values) {
    if (value.value == "Stop") {
      return value;
    }
  }
  // Search for rules of value "StopThenGo". Return if one is found.
  for (const auto& value : values) {
    if (value.value == "StopThenGo") {
      return value;
    }
  }
  // Search for rules of value "Go". Return if one is found.
  for (const auto& value : values) {
    if (value.value == "Go") {
      return value;
=======
  for (const auto& keyword : {"Stop", "StopThenGo", "Go"}) {
    auto it = std::find_if(values.begin(), values.end(), [&keyword](const auto& v) { return v.value == keyword; });
    if (it != values.end()) {
      return *it;
>>>>>>> f00111f3
    }
  }
  MALIPUT_ABORT_MESSAGE("The rule has no states.");
}

// Given a set of rules, determine default states for each rule and return them
// in a new RuleStates object. See GetDefaultState() for details on how the
// default state is determined.
DiscreteValueRuleStates CreateDefaultRuleStates(const std::unordered_map<Rule::Id, DiscreteValueRule> rules) {
  DiscreteValueRuleStates result;
  for (const auto& rule : rules) {
    result.emplace(rule.first, GetDefaultState(rule.second.values()));
  }
  return result;
}

// Confirms that every bulb in @p bulbs_node exists within @p bulb_group.
void ConfirmBulbsExist(const BulbGroup& bulb_group, const YAML::Node& bulbs_node) {
  for (const auto& bulb_group_pair : bulbs_node) {
    const Bulb::Id bulb_id(bulb_group_pair.first.as<std::string>());
    MALIPUT_THROW_UNLESS(bulb_group.GetBulb(bulb_id) != nullptr);
  }
}

std::optional<BulbStates> LoadBulbStates(const TrafficLightBook* traffic_light_book, const YAML::Node& phase_node) {
  std::optional<BulbStates> result;
  const YAML::Node& traffic_light_states_node = phase_node["TrafficLightStates"];
  if (traffic_light_states_node.IsDefined()) {
    MALIPUT_THROW_UNLESS(traffic_light_states_node.IsMap());
    result = BulbStates();
    for (const auto& traffic_light_pair : traffic_light_states_node) {
      const TrafficLight::Id traffic_light_id(traffic_light_pair.first.as<std::string>());
      const TrafficLight* traffic_light = traffic_light_book->GetTrafficLight(traffic_light_id);
      MALIPUT_THROW_UNLESS(traffic_light != nullptr);
      const YAML::Node& bulb_group_node = traffic_light_pair.second;
      MALIPUT_THROW_UNLESS(bulb_group_node.IsDefined());
      MALIPUT_THROW_UNLESS(bulb_group_node.IsMap());
      for (const auto& bulb_group_pair : bulb_group_node) {
        const BulbGroup::Id bulb_group_id(bulb_group_pair.first.as<std::string>());
        const BulbGroup* bulb_group = traffic_light->GetBulbGroup(bulb_group_id);
        MALIPUT_THROW_UNLESS(bulb_group != nullptr);
        const YAML::Node& bulbs_node = bulb_group_pair.second;
        MALIPUT_THROW_UNLESS(bulbs_node.IsDefined());
        MALIPUT_THROW_UNLESS(bulbs_node.IsMap());
        ConfirmBulbsExist(*bulb_group, bulbs_node);
        for (const Bulb* bulb : bulb_group->bulbs()) {
          BulbState bulb_state = bulb->GetDefaultState();
          const YAML::Node& bulb_state_node = bulbs_node[bulb->id().string()];
          if (bulb_state_node.IsDefined()) {
            bulb_state = bulb_state_node.as<BulbState>();
          }
          (*result)[bulb->unique_id()] = bulb_state;
        }
      }
    }
  }
  return result;
}

void VerifyPhaseExists(const std::vector<Phase>& phases, const Phase::Id& phase_id) {
  const auto it =
      std::find_if(phases.begin(), phases.end(), [&](const Phase& p) -> bool { return p.id() == phase_id; });
  MALIPUT_THROW_UNLESS(it != phases.end());
}

std::optional<const std::unordered_map<Phase::Id, std::vector<PhaseRing::NextPhase>>> BuildNextPhases(
    const std::vector<Phase>& phases, const YAML::Node& phase_ring_node) {
  const YAML::Node& graph_node = phase_ring_node["PhaseTransitionGraph"];
  if (!graph_node.IsDefined()) {
    return std::nullopt;
  }
  std::unordered_map<Phase::Id, std::vector<PhaseRing::NextPhase>> result;
  MALIPUT_THROW_UNLESS(phase_ring_node.IsMap());
  for (const auto& graph_node_it : graph_node) {
    const Phase::Id phase_id(graph_node_it.first.as<std::string>());
    VerifyPhaseExists(phases, phase_id);
    const YAML::Node& next_phases_node = graph_node_it.second;
    MALIPUT_THROW_UNLESS(next_phases_node.IsSequence());
    std::vector<PhaseRing::NextPhase> next_phases;
    for (const YAML::Node& next_phase_node : next_phases_node) {
      MALIPUT_THROW_UNLESS(next_phase_node.IsMap());
      MALIPUT_THROW_UNLESS(next_phase_node["ID"].IsDefined());
      const Phase::Id next_phase_id(next_phase_node["ID"].as<std::string>());
      VerifyPhaseExists(phases, next_phase_id);
      std::optional<double> duration_until = std::nullopt;
      if (next_phase_node["duration_until"].IsDefined()) {
        duration_until = next_phase_node["duration_until"].as<double>();
      }
      next_phases.push_back(PhaseRing::NextPhase{next_phase_id, duration_until});
    }
    result.emplace(phase_id, next_phases);
  }

  return result;
}

PhaseRing BuildPhaseRing(const RoadRulebook* rulebook, const TrafficLightBook* traffic_light_book,
                         const YAML::Node& phase_ring_node) {
  MALIPUT_THROW_UNLESS(phase_ring_node.IsMap());
  MALIPUT_THROW_UNLESS(phase_ring_node["ID"].IsDefined());
  const PhaseRing::Id ring_id(phase_ring_node["ID"].as<std::string>());

  const std::unordered_map<Rule::Id, DiscreteValueRule> discrete_rules =
      GetRightOfWayTypeRules(rulebook, phase_ring_node["Rules"]);
  MALIPUT_THROW_UNLESS(!discrete_rules.empty());
  // First get default states of all rules.
  // Then, override the defaults with the states specified in the YAML
  // document.
  DiscreteValueRuleStates discrete_rule_states = CreateDefaultRuleStates(discrete_rules);
  MALIPUT_THROW_UNLESS(!discrete_rule_states.empty());

  const YAML::Node& phases_node = phase_ring_node["Phases"];
  MALIPUT_THROW_UNLESS(phases_node.IsDefined());
  MALIPUT_THROW_UNLESS(phases_node.IsSequence());
  std::vector<Phase> phases;
  for (const YAML::Node& phase_node : phases_node) {
    MALIPUT_THROW_UNLESS(phase_node.IsMap());
    MALIPUT_THROW_UNLESS(phase_node["ID"].IsDefined());
    const Phase::Id phase_id(phase_node["ID"].as<std::string>());
    const YAML::Node& rule_states_node = phase_node["RightOfWayRuleStates"];
    MALIPUT_THROW_UNLESS(rule_states_node.IsDefined());
    MALIPUT_THROW_UNLESS(rule_states_node.IsMap());
    for (const auto& rule_state_it : rule_states_node) {
      Rule::Id rule_id(rule_state_it.first.as<std::string>());
      std::string value(rule_state_it.second.as<std::string>());
      MALIPUT_THROW_UNLESS(discrete_rules.find(rule_id) != discrete_rules.end());
      const auto discrete_value_itr = std::find_if(
          discrete_rules.at(rule_id).values().begin(), discrete_rules.at(rule_id).values().end(),
          [&value](const DiscreteValueRule::DiscreteValue& discrete_value) { return discrete_value.value == value; });
      MALIPUT_THROW_UNLESS(discrete_value_itr != discrete_rules.at(rule_id).values().end());
      MALIPUT_THROW_UNLESS(discrete_rule_states.find(rule_id) != discrete_rule_states.end());
      discrete_rule_states.at(rule_id) = *discrete_value_itr;
    }
    phases.push_back(Phase(phase_id, {}, discrete_rule_states, LoadBulbStates(traffic_light_book, phase_node)));
  }

  const auto next_phases = BuildNextPhases(phases, phase_ring_node);
  return PhaseRing(ring_id, phases, next_phases);
}

std::unique_ptr<api::rules::PhaseRingBook> BuildFrom(const RoadRulebook* rulebook,
                                                     const TrafficLightBook* traffic_light_book,
                                                     const YAML::Node& root_node) {
  MALIPUT_THROW_UNLESS(root_node.IsMap());
  const YAML::Node& phase_rings_node = root_node["PhaseRings"];
  MALIPUT_THROW_UNLESS(phase_rings_node.IsDefined());
  MALIPUT_THROW_UNLESS(phase_rings_node.IsSequence());
  auto result = std::make_unique<ManualPhaseRingBook>();
  for (const YAML::Node& phase_ring_node : phase_rings_node) {
    result->AddPhaseRing(BuildPhaseRing(rulebook, traffic_light_book, phase_ring_node));
  }
  return result;
}

}  // namespace

std::unique_ptr<api::rules::PhaseRingBook> LoadPhaseRingBook(const RoadRulebook* rulebook,
                                                             const TrafficLightBook* traffic_light_book,
                                                             const std::string& input) {
  return BuildFrom(rulebook, traffic_light_book, YAML::Load(input));
}

std::unique_ptr<api::rules::PhaseRingBook> LoadPhaseRingBookFromFile(const RoadRulebook* rulebook,
                                                                     const TrafficLightBook* traffic_light_book,
                                                                     const std::string& filename) {
  return BuildFrom(rulebook, traffic_light_book, YAML::LoadFile(filename));
}

}  // namespace maliput<|MERGE_RESOLUTION|>--- conflicted
+++ resolved
@@ -82,29 +82,10 @@
 }
 
 DiscreteValueRule::DiscreteValue GetDefaultState(const std::vector<DiscreteValueRule::DiscreteValue>& values) {
-<<<<<<< HEAD
-  // Search for rules of value "Stop". Return if one is found.
-  for (const auto& value : values) {
-    if (value.value == "Stop") {
-      return value;
-    }
-  }
-  // Search for rules of value "StopThenGo". Return if one is found.
-  for (const auto& value : values) {
-    if (value.value == "StopThenGo") {
-      return value;
-    }
-  }
-  // Search for rules of value "Go". Return if one is found.
-  for (const auto& value : values) {
-    if (value.value == "Go") {
-      return value;
-=======
   for (const auto& keyword : {"Stop", "StopThenGo", "Go"}) {
     auto it = std::find_if(values.begin(), values.end(), [&keyword](const auto& v) { return v.value == keyword; });
     if (it != values.end()) {
       return *it;
->>>>>>> f00111f3
     }
   }
   MALIPUT_ABORT_MESSAGE("The rule has no states.");
