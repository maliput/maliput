--- conflicted
+++ resolved
@@ -416,15 +416,8 @@
   }
 
   for (const std::unique_ptr<Group>& group : groups_) {
-<<<<<<< HEAD
     Junction* junction = road_geometry->NewJunction(api::JunctionId{std::string("j:") + group->id()});
-    drake::log()->debug("junction: {}", junction->id().string());
-=======
-    Junction* junction =
-        road_geometry->NewJunction(
-            api::JunctionId{std::string("j:") + group->id()});
     maliput::log()->debug("junction: {}", junction->id().string());
->>>>>>> 229fdd72
     for (auto& connection : group->connections()) {
       maliput::log()->debug("connection: {}", connection->id());
       MALIPUT_DEMAND(!connection_was_built[connection]);
@@ -437,21 +430,10 @@
     if (connection_was_built[connection.get()]) {
       continue;
     }
-<<<<<<< HEAD
     Junction* junction = road_geometry->NewJunction(api::JunctionId{std::string("j:") + connection->id()});
-    drake::log()->debug("junction: {}", junction->id().string());
-    drake::log()->debug("connection: {}", connection->id());
-    lane_map[connection.get()] = BuildConnection(connection.get(), junction, road_geometry.get(), &bp_map);
-=======
-    Junction* junction =
-        road_geometry->NewJunction(
-            api::JunctionId{std::string("j:") + connection->id()});
     maliput::log()->debug("junction: {}", junction->id().string());
     maliput::log()->debug("connection: {}", connection->id());
-    lane_map[connection.get()] =
-        BuildConnection(connection.get(),
-                        junction, road_geometry.get(), &bp_map);
->>>>>>> 229fdd72
+    lane_map[connection.get()] = BuildConnection(connection.get(), junction, road_geometry.get(), &bp_map);
   }
 
   for (const DefaultBranch& def : default_branches_) {
