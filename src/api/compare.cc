// BSD 3-Clause License
//
// Copyright (c) 2023, Woven by Toyota.
// All rights reserved.
//
// Redistribution and use in source and binary forms, with or without
// modification, are permitted provided that the following conditions are met:
//
// * Redistributions of source code must retain the above copyright notice, this
//   list of conditions and the following disclaimer.
//
// * Redistributions in binary form must reproduce the above copyright notice,
//   this list of conditions and the following disclaimer in the documentation
//   and/or other materials provided with the distribution.
//
// * Neither the name of the copyright holder nor the names of its
//   contributors may be used to endorse or promote products derived from
//   this software without specific prior written permission.
//
// THIS SOFTWARE IS PROVIDED BY THE COPYRIGHT HOLDERS AND CONTRIBUTORS "AS IS"
// AND ANY EXPRESS OR IMPLIED WARRANTIES, INCLUDING, BUT NOT LIMITED TO, THE
// IMPLIED WARRANTIES OF MERCHANTABILITY AND FITNESS FOR A PARTICULAR PURPOSE ARE
// DISCLAIMED. IN NO EVENT SHALL THE COPYRIGHT HOLDER OR CONTRIBUTORS BE LIABLE
// FOR ANY DIRECT, INDIRECT, INCIDENTAL, SPECIAL, EXEMPLARY, OR CONSEQUENTIAL
// DAMAGES (INCLUDING, BUT NOT LIMITED TO, PROCUREMENT OF SUBSTITUTE GOODS OR
// SERVICES; LOSS OF USE, DATA, OR PROFITS; OR BUSINESS INTERRUPTION) HOWEVER
// CAUSED AND ON ANY THEORY OF LIABILITY, WHETHER IN CONTRACT, STRICT LIABILITY,
// OR TORT (INCLUDING NEGLIGENCE OR OTHERWISE) ARISING IN ANY WAY OUT OF THE USE
// OF THIS SOFTWARE, EVEN IF ADVISED OF THE POSSIBILITY OF SUCH DAMAGE.
#include "maliput/api/compare.h"

#include <cmath>
#include <limits>
#include <optional>
#include <string>

#include "maliput/api/lane.h"

namespace maliput {
namespace api {
namespace {

template <typename T>
common::ComparisonResult<T> IsEqual(const char* object_type, const char* a_expression, const char* b_expression,
                                    const T* a, const T* b) {
  if (a != b) {
    return {"Pointers are referenced to different " + std::string(object_type) + " objects. " +
            std::string(a_expression) + " vs. " + std::string(b_expression) + "\n"};
  }
  return {std::nullopt};
}

}  // namespace

common::ComparisonResult<InertialPosition> IsInertialPositionClose(const InertialPosition& pos1,
                                                                   const InertialPosition& pos2, double tolerance) {
  bool fails = false;
  std::string error_message;
  double delta = std::abs(pos1.x() - pos2.x());
  if (delta > tolerance) {
    fails = true;
    error_message = error_message + "InertialPositions are different at x coordinate. " +
                    "pos1.x(): " + std::to_string(pos1.x()) + " vs. " + "pos2.x(): " + std::to_string(pos2.x()) +
                    ", diff = " + std::to_string(delta) + ", tolerance = " + std::to_string(tolerance) + "\n";
  }
  delta = std::abs(pos1.y() - pos2.y());
  if (delta > tolerance) {
    fails = true;
    error_message = error_message + "InertialPositions are different at y coordinate. " +
                    "pos1.y(): " + std::to_string(pos1.y()) + " vs. " + "pos2.y(): " + std::to_string(pos2.y()) +
                    ", diff = " + std::to_string(delta) + ", tolerance = " + std::to_string(tolerance) + "\n";
  }
  delta = std::abs(pos1.z() - pos2.z());
  if (delta > tolerance) {
    fails = true;
    error_message = error_message + "InertialPositions are different at z coordinate. " +
                    "pos1.z(): " + std::to_string(pos1.z()) + " vs. " + "pos2.z(): " + std::to_string(pos2.z()) +
                    ", diff = " + std::to_string(delta) + ", tolerance = " + std::to_string(tolerance) + "\n";
  }
  if (fails) {
    return {error_message};
  }
  return {std::nullopt};
}

common::ComparisonResult<LanePosition> IsLanePositionClose(const LanePosition& pos1, const LanePosition& pos2,
                                                           double tolerance) {
  bool fails = false;
  std::string error_message;
  double delta = std::abs(pos1.s() - pos2.s());
  if (delta > tolerance) {
    fails = true;
    error_message = error_message + "LanePositions are different at s coordinate. " +
                    "pos1.s(): " + std::to_string(pos1.s()) + " vs. " + "pos2.s(): " + std::to_string(pos2.s()) +
                    ", diff = " + std::to_string(delta) + ", tolerance = " + std::to_string(tolerance) + "\n";
  }
  delta = std::abs(pos1.r() - pos2.r());
  if (delta > tolerance) {
    fails = true;
    error_message = error_message + "LanePositions are different at r coordinate. " +
                    "pos1.r(): " + std::to_string(pos1.r()) + " vs. " + "pos2.r(): " + std::to_string(pos2.r()) +
                    ", diff = " + std::to_string(delta) + ", tolerance = " + std::to_string(tolerance) + "\n";
  }
  delta = std::abs(pos1.h() - pos2.h());
  if (delta > tolerance) {
    fails = true;
    error_message = error_message + "LanePositions are different at h coordinate. " +
                    "pos1.h(): " + std::to_string(pos1.h()) + " vs. " + "pos2.h(): " + std::to_string(pos2.h()) +
                    ", diff = " + std::to_string(delta) + ", tolerance = " + std::to_string(tolerance) + "\n";
  }
  if (fails) {
    return {error_message};
  }
  return {std::nullopt};
}

common::ComparisonResult<Rotation> IsRotationClose(const Rotation& rot1, const Rotation& rot2, double tolerance) {
  bool fails = false;
  std::string error_message;
  double delta = std::abs(rot1.roll() - rot2.roll());
  if (delta > tolerance) {
    fails = true;
    error_message = error_message + "Rotations are different at roll angle. " +
                    "rot1.roll(): " + std::to_string(rot1.roll()) + " vs. " +
                    "rot2.roll(): " + std::to_string(rot2.roll()) + ", diff = " + std::to_string(delta) +
                    ", tolerance = " + std::to_string(tolerance) + "\n";
  }
  delta = std::abs(rot1.pitch() - rot2.pitch());
  if (delta > tolerance) {
    fails = true;
    error_message = error_message + "Rotations are different at pitch angle. " +
                    "rot1.pitch(): " + std::to_string(rot1.pitch()) + " vs. " +
                    "rot2.pitch(): " + std::to_string(rot2.pitch()) + ", diff = " + std::to_string(delta) +
                    ", tolerance = " + std::to_string(tolerance) + "\n";
  }
  delta = std::abs(rot1.yaw() - rot2.yaw());
  if (delta > tolerance) {
    fails = true;
    error_message = error_message + "Rotations are different at yaw angle. " +
                    "rot1.yaw(): " + std::to_string(rot1.yaw()) + " vs. " +
                    "rot2.yaw(): " + std::to_string(rot2.yaw()) + ", diff = " + std::to_string(delta) +
                    ", tolerance = " + std::to_string(tolerance) + "\n";
  }
  if (fails) {
    return {error_message};
  }
  return {std::nullopt};
}

common::ComparisonResult<RBounds> IsRBoundsClose(const RBounds& rbounds1, const RBounds& rbounds2, double tolerance) {
  bool fails = false;
  std::string error_message;
  double delta = std::abs(rbounds1.min() - rbounds2.min());
  if (delta > tolerance) {
    fails = true;
    error_message = error_message + "RBounds are different at r_min. " +
                    "rbounds1.r_min: " + std::to_string(rbounds1.min()) +
                    " vs. rbounds2.r_min: " + std::to_string(rbounds2.min()) + ", diff = " + std::to_string(delta) +
                    ", tolerance = " + std::to_string(tolerance) + "\n";
  }
  delta = std::abs(rbounds1.max() - rbounds2.max());
  if (delta > tolerance) {
    fails = true;
    error_message = error_message + "RBounds are different at r_max. " +
                    "rbounds1.r_max: " + std::to_string(rbounds1.max()) +
                    " vs. rbounds2.r_max: " + std::to_string(rbounds2.max()) + ", diff = " + std::to_string(delta) +
                    ", tolerance = " + std::to_string(tolerance) + "\n";
  }
  if (fails) {
    return {error_message};
  }
  return {std::nullopt};
}

common::ComparisonResult<HBounds> IsHBoundsClose(const HBounds& hbounds1, const HBounds& hbounds2, double tolerance) {
  bool fails = false;
  std::string error_message;
  double delta = std::abs(hbounds1.min() - hbounds2.min());
  if (delta > tolerance) {
    fails = true;
    error_message = error_message + "HBounds are different at min. rbounds1.min(): " + std::to_string(hbounds1.min()) +
                    " vs. rbounds2.min(): " + std::to_string(hbounds2.min()) + ", diff = " + std::to_string(delta) +
                    ", tolerance = " + std::to_string(tolerance) + "\n";
  }
  delta = std::abs(hbounds1.max() - hbounds2.max());
  if (delta > tolerance) {
    fails = true;
    error_message = error_message + "HBounds are different at max. rbounds1.max(): " + std::to_string(hbounds1.max()) +
                    " vs. rbounds2.max(): " + std::to_string(hbounds2.max()) + ", diff = " + std::to_string(delta) +
                    ", tolerance = " + std::to_string(tolerance) + "\n";
  }
  if (fails) {
    return {error_message};
  }
  return {std::nullopt};
}

common::ComparisonResult<LanePositionResult> IsLanePositionResultClose(const LanePositionResult& lpr_a,
                                                                       const LanePositionResult& lpr_b,
                                                                       double tolerance) {
  common::ComparisonResult<LanePosition> lane_position_result =
      IsLanePositionClose(lpr_a.lane_position, lpr_b.lane_position, tolerance);
  if (lane_position_result.message.has_value()) return {lane_position_result.message};

  common::ComparisonResult<InertialPosition> nearest_position_result =
      IsInertialPositionClose(lpr_a.nearest_position, lpr_b.nearest_position, tolerance);
  if (nearest_position_result.message.has_value()) return {nearest_position_result.message};

  const double delta = std::abs(lpr_a.distance - lpr_b.distance);
  if (delta > tolerance) {
    return {"LanePositionResult are different at distance. lpr_a.distance: " + std::to_string(lpr_a.distance) +
            " vs. lpr_b.distance: " + std::to_string(lpr_b.distance) + ", diff = " + std::to_string(delta) +
            ", tolerance = " + std::to_string(tolerance) + "\n"};
  }
  return {std::nullopt};
}

common::ComparisonResult<RoadPositionResult> IsRoadPositionResultClose(const maliput::api::RoadPositionResult& rpr_a,
                                                                       const maliput::api::RoadPositionResult& rpr_b,
                                                                       double tolerance) {
  if (rpr_a.road_position.lane == nullptr) {
    return {"Lane of rpr_a is nullptr"};
  }
  if (rpr_b.road_position.lane == nullptr) {
    return {"Lane of rpr_b is nullptr"};
  }
  if (rpr_a.road_position.lane != rpr_b.road_position.lane) {
    return {"RoadPositionResult are different at road_position.lane: rpr_a.road_position.lane: " +
            rpr_a.road_position.lane->id().string() +
            " vs. rpr_b.road_position.lane: " + rpr_b.road_position.lane->id().string() + "\n"};
  }
  return {IsLanePositionResultClose({rpr_a.road_position.pos, rpr_a.nearest_position, rpr_a.distance},
                                    {rpr_b.road_position.pos, rpr_b.nearest_position, rpr_b.distance}, tolerance)
              .message};
}

common::ComparisonResult<LaneEnd> IsLaneEndEqual(const LaneEnd& lane_end1, const LaneEnd& lane_end2) {
  auto which_to_string = [](const LaneEnd::Which end) {
    return end == LaneEnd::Which::kStart ? std::string("kStart") : std::string("kFinish");
  };
  if (lane_end1.lane != lane_end2.lane) {
    return {"lane_end1.lane is different from lane_end2.lane. lane_end1.lane: " + lane_end1.lane->id().string() +
            " vs. lane_end2.lane: " + lane_end2.lane->id().string() + "\n"};
  }
  if (lane_end1.end != lane_end2.end) {
    return {"lane_end1.end is different from lane_end2.end. lane_end1.end: " + which_to_string(lane_end1.end) +
            " vs. lane_end2.end: " + which_to_string(lane_end2.end) + "\n"};
  }
  return {std::nullopt};
}

common::ComparisonResult<bool> IsEqual(const char* a_expression, const char* b_expression, bool a, bool b) {
  if (a != b) {
    return {"Values are different. " + std::string(a_expression) + ": " + std::to_string(a) + " vs. " +
            std::string(b_expression) + ": " + std::to_string(b) + "\n"};
  }
  return {std::nullopt};
}

common::ComparisonResult<double> IsEqual(const char* a_expression, const char* b_expression, double a, double b) {
  const double delta = std::abs(a - b);
<<<<<<< HEAD
  if (delta > 1e-6) {
=======
  if (delta > std::numeric_limits<double>::epsilon()) {
>>>>>>> ddffd666
    return {"Values are different. " + std::string(a_expression) + ": " + std::to_string(a) + " vs. " +
            std::string(b_expression) + ": " + std::to_string(b) + ", diff = " + std::to_string(delta) + "\n"};
  }
  return {std::nullopt};
}

common::ComparisonResult<std::size_t> IsEqual(const char* a_expression, const char* b_expression, std::size_t a,
                                              std::size_t b) {
  if (a != b) {
    return {"Values are different. " + std::string(a_expression) + ": " + std::to_string(a) + " vs. " +
            std::string(b_expression) + ": " + std::to_string(b) + "\n"};
  }
  return {std::nullopt};
}

common::ComparisonResult<SRange> IsEqual(const SRange& s_range_1, const SRange& s_range_2) {
  common::ComparisonResultCollector c;
  MALIPUT_ADD_RESULT(c, IsEqual("s_range_1.s0()", "s_range_2.s0()", s_range_1.s0(), s_range_2.s0()));
  MALIPUT_ADD_RESULT(c, IsEqual("s_range_1.s1()", "s_range_2.s1()", s_range_1.s1(), s_range_2.s1()));
  return {c.result()};
}

common::ComparisonResult<LaneSRange> IsEqual(const LaneSRange& lane_s_range_1, const LaneSRange& lane_s_range_2) {
  common::ComparisonResultCollector c;
  MALIPUT_ADD_RESULT(c, IsEqual("lane_s_range_1.lane_id()", "lane_s_range_2.lane_id()", lane_s_range_1.lane_id(),
                                lane_s_range_2.lane_id()));
  MALIPUT_ADD_RESULT(c, IsEqual(lane_s_range_1.s_range(), lane_s_range_2.s_range()));
  return {c.result()};
}

common::ComparisonResult<std::vector<LaneSRange>> IsEqual(const std::vector<LaneSRange>& lane_s_ranges_1,
                                                          const std::vector<LaneSRange>& lane_s_ranges_2) {
  common::ComparisonResultCollector c;
  MALIPUT_ADD_RESULT(
      c, IsEqual("lane_s_ranges_1.size()", "lane_s_ranges_2.size()", lane_s_ranges_1.size(), lane_s_ranges_2.size()));
  const int smallest = std::min(lane_s_ranges_1.size(), lane_s_ranges_2.size());
  for (int i = 0; i < smallest; ++i) {
    MALIPUT_ADD_RESULT(c, IsEqual(lane_s_ranges_1[i], lane_s_ranges_2[i]));
  }
  return {c.result()};
}

common::ComparisonResult<LaneSRoute> IsEqual(const LaneSRoute& lane_s_route_1, const LaneSRoute& lane_s_route_2) {
  common::ComparisonResultCollector c;
  MALIPUT_ADD_RESULT(c, IsEqual(lane_s_route_1.ranges(), lane_s_route_2.ranges()));
  return {c.result()};
}

common::ComparisonResult<maliput::api::Junction> IsEqual(const char* a_expression, const char* b_expression,
                                                         const maliput::api::Junction* a,
                                                         const maliput::api::Junction* b) {
  return IsEqual<maliput::api::Junction>("Junction", a_expression, b_expression, a, b);
}

common::ComparisonResult<Segment> IsEqual(const char* a_expression, const char* b_expression, const Segment* a,
                                          const Segment* b) {
  return IsEqual<Segment>("Segment", a_expression, b_expression, a, b);
}

common::ComparisonResult<Lane> IsEqual(const char* a_expression, const char* b_expression, const Lane* a,
                                       const Lane* b) {
  return IsEqual<Lane>("Lane", a_expression, b_expression, a, b);
}

common::ComparisonResult<BranchPoint> IsEqual(const char* a_expression, const char* b_expression, const BranchPoint* a,
                                              const BranchPoint* b) {
  return IsEqual<BranchPoint>("BranchPoint", a_expression, b_expression, a, b);
}

std::optional<std::string> CheckIdIndexing(const RoadGeometry* road_geometry) {
  common::ComparisonResultCollector c;
  for (int ji = 0; ji < road_geometry->num_junctions(); ++ji) {
    const api::Junction* junction = road_geometry->junction(ji);
    MALIPUT_ADD_RESULT(
        c, IsEqual("road_geometry->ById().GetJunction(junction->id())", "static_cast<const Junction*>(junction)",
                   road_geometry->ById().GetJunction(junction->id()), junction));
    for (int si = 0; si < junction->num_segments(); ++si) {
      const api::Segment* segment = junction->segment(si);
      MALIPUT_ADD_RESULT(c, IsEqual("road_geometry->ById().GetSegment(segment->id())", "segment",
                                    road_geometry->ById().GetSegment(segment->id()), segment));
      for (int li = 0; li < segment->num_lanes(); ++li) {
        const api::Lane* lane = segment->lane(li);
        MALIPUT_ADD_RESULT(c, IsEqual("road_geometry->ById().GetLane(lane->id())", "lane",
                                      road_geometry->ById().GetLane(lane->id()), lane));
      }
    }
    for (int bi = 0; bi < road_geometry->num_branch_points(); ++bi) {
      const api::BranchPoint* branch_point = road_geometry->branch_point(bi);
      MALIPUT_ADD_RESULT(c, IsEqual("road_geometry->ById().GetBranchPoint(branch_point->id())", "branch_point",
                                    road_geometry->ById().GetBranchPoint(branch_point->id()), branch_point));
    }
  }
  return c.result();
}

common::ComparisonResult<InertialPosition> IsEqual(const InertialPosition& inertial_position_1,
                                                   const InertialPosition& inertial_position_2) {
  if (inertial_position_1 != inertial_position_2) {
    return {std::string("InertialPositions are different. ") +
            "inertial_position_1: " + inertial_position_1.xyz().to_str() +
            " vs. inertial_position_2: " + inertial_position_2.xyz().to_str() + "\n"};
  }
  return {std::nullopt};
}

common::ComparisonResult<Rotation> IsEqual(const Rotation& rotation_1, const Rotation& rotation_2) {
  if (rotation_1.matrix() != rotation_2.matrix()) {
    return {std::string("Rotations are different. ") + "rotation_1: " + rotation_1.matrix().to_str() +
            " vs. rotation_2: " + rotation_2.matrix().to_str() + "\n"};
  }
  return {std::nullopt};
}

<<<<<<< HEAD
common::ComparisonResult<LaneEnd::Which> IsEqual(const LaneEnd::Which& which_1, const LaneEnd::Which& which_2) {
  if (which_1 != which_2) {
    return {std::string("LaneEnd::Which are different. ") + "which_1: " + std::to_string(which_1) +
            " vs. which_2: " + std::to_string(which_2) + "\n"};
  }
  return {std::nullopt};
}

common::ComparisonResult<LaneEnd> IsEqual(const LaneEnd& lane_end_1, const LaneEnd& lane_end_2) {
  common::ComparisonResultCollector c;
  MALIPUT_ADD_RESULT(c, IsEqual("lane_end_1.lane", "lane_end_2.lane", lane_end_1.lane, lane_end_2.lane));
  MALIPUT_ADD_RESULT(c, IsEqual(lane_end_1.end, lane_end_2.end));
  return {c.result()};
}

=======
>>>>>>> ddffd666
}  // namespace api
}  // namespace maliput<|MERGE_RESOLUTION|>--- conflicted
+++ resolved
@@ -259,11 +259,7 @@
 
 common::ComparisonResult<double> IsEqual(const char* a_expression, const char* b_expression, double a, double b) {
   const double delta = std::abs(a - b);
-<<<<<<< HEAD
-  if (delta > 1e-6) {
-=======
   if (delta > std::numeric_limits<double>::epsilon()) {
->>>>>>> ddffd666
     return {"Values are different. " + std::string(a_expression) + ": " + std::to_string(a) + " vs. " +
             std::string(b_expression) + ": " + std::to_string(b) + ", diff = " + std::to_string(delta) + "\n"};
   }
@@ -377,7 +373,6 @@
   return {std::nullopt};
 }
 
-<<<<<<< HEAD
 common::ComparisonResult<LaneEnd::Which> IsEqual(const LaneEnd::Which& which_1, const LaneEnd::Which& which_2) {
   if (which_1 != which_2) {
     return {std::string("LaneEnd::Which are different. ") + "which_1: " + std::to_string(which_1) +
@@ -393,7 +388,5 @@
   return {c.result()};
 }
 
-=======
->>>>>>> ddffd666
 }  // namespace api
 }  // namespace maliput