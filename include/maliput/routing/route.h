--- conflicted
+++ resolved
@@ -232,10 +232,6 @@
   /// @throws common::assertion_error When @p start_position is not valid.
   api::LaneSRoute ComputeLaneSRoute(const api::RoadPosition& start_position) const;
 
-<<<<<<< HEAD
-  // TODO(maliput#628): Implement me.
-  std::vector<std::string> ValidateEndToEndConnectivity() const { return {}; }
-=======
   /// Evaluates whether this Route is connected end to end.
   ///
   /// End to end connectivity for a Route implies the following conditions:
@@ -254,7 +250,6 @@
   /// @return A vector of strings with the errors found in the end to end connectivity. When there is no
   /// error and the connectivity checks are successful, this method returns an empty vector.
   std::vector<std::string> ValidateEndToEndConnectivity() const;
->>>>>>> 81479142
 
  private:
   // @{
