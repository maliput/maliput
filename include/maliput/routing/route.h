// BSD 3-Clause License
//
// Copyright (c) 2023, Woven by Toyota. All rights reserved.
//
// Redistribution and use in source and binary forms, with or without
// modification, are permitted provided that the following conditions are met:
//
// * Redistributions of source code must retain the above copyright notice, this
//   list of conditions and the following disclaimer.
//
// * Redistributions in binary form must reproduce the above copyright notice,
//   this list of conditions and the following disclaimer in the documentation
//   and/or other materials provided with the distribution.
//
// * Neither the name of the copyright holder nor the names of its
//   contributors may be used to endorse or promote products derived from
//   this software without specific prior written permission.
//
// THIS SOFTWARE IS PROVIDED BY THE COPYRIGHT HOLDERS AND CONTRIBUTORS "AS IS"
// AND ANY EXPRESS OR IMPLIED WARRANTIES, INCLUDING, BUT NOT LIMITED TO, THE
// IMPLIED WARRANTIES OF MERCHANTABILITY AND FITNESS FOR A PARTICULAR PURPOSE ARE
// DISCLAIMED. IN NO EVENT SHALL THE COPYRIGHT HOLDER OR CONTRIBUTORS BE LIABLE
// FOR ANY DIRECT, INDIRECT, INCIDENTAL, SPECIAL, EXEMPLARY, OR CONSEQUENTIAL
// DAMAGES (INCLUDING, BUT NOT LIMITED TO, PROCUREMENT OF SUBSTITUTE GOODS OR
// SERVICES; LOSS OF USE, DATA, OR PROFITS; OR BUSINESS INTERRUPTION) HOWEVER
// CAUSED AND ON ANY THEORY OF LIABILITY, WHETHER IN CONTRACT, STRICT LIABILITY,
// OR TORT (INCLUDING NEGLIGENCE OR OTHERWISE) ARISING IN ANY WAY OUT OF THE USE
// OF THIS SOFTWARE, EVEN IF ADVISED OF THE POSSIBILITY OF SUCH DAMAGE.
#pragma once

#include <optional>
<<<<<<< HEAD
#include <unordered_map>
=======
>>>>>>> 5746a41a
#include <utility>
#include <vector>

#include "maliput/api/lane_data.h"
#include "maliput/api/regions.h"
#include "maliput/api/road_network.h"
#include "maliput/common/maliput_copyable.h"
#include "maliput/common/maliput_throw.h"
#include "maliput/routing/lane_s_range_relation.h"
#include "maliput/routing/phase.h"
#include "maliput/routing/route_position_result.h"

namespace maliput {
namespace routing {

/// Describes the sequence of paths that go from one api::RoadPosition to
/// another.
///
/// It hosts a subset of the api::RoadGeometry that represents a valid routing
/// graph for agent navigation. For scalability, the route is divided into a
/// sequence of Phases. These entities allow agents to reduce the path
/// search space by constraining the lookup towards the end goal.
///
/// Agents are expected to use the Router to obtain a Route. Once in the Route,
/// they can iterate through the Phases or find a specific Phase via
/// an INERTIAL or LANE Frame coordinate and start driving from there towards
/// the end goal.
///
/// The first Phase's first start position identifies the beginning of the
/// Route. The last Phase's first end position identifies the ending of the
/// Route. The sequence of Phases form a continuous route where the end of
/// one Phase exactly matches the beginning of the next Phase in the
/// sequence.
///
/// Let:
/// - `s` indicates the start of the Route.
/// - `e` indicates the end of the Route.
/// - `x` indicates the start or end of an api::LaneSRange.
/// - `*` indicates the start or end of a Phase.
/// - `-` indicates the path of an api::LaneSRange.
/// - `_` indicates the path of an api::LaneSRange within a Phase.
/// - `S0`, `S1`, ...: are api::Segments.
/// - `L0`, `L1`, ...: are api::Lanes.
///
/// Consider the following road geometry and routing request:
///
/// <pre>
///        S1       S2       S3      S4
///                                       e    L0
///                                     /  x   L1
///                                   /  /
///                                 /  /
/// L0 x--------x--------x--------x  /
/// L1 x--------x--------x--------x
/// L2 x--------x--------x--------x--------    L0
///            /
///          /                        S5
///        /
///      /
/// S0 s   L0
/// </pre>
///
///
/// A valid Route could be:
///
/// <pre>
///        S1       S2       S3      S4
///                                       e    L0
///                                     // x   L1
///                                   // //
///                                 // // <-- Phase, index 3
/// L0 x--------x________*________*  //
/// L1 x--------x________*________*
/// L2 x--------*________*________x--------    L0
///            // ^        ^_ Phase, index 2
///          //    \                  S5
///        //        Phase, index 1
///      //   <-- Phase, index 0
/// S0 s   L0
/// </pre>
///
/// Depending on where queried, different api::LaneSRoutes are returned, for
/// example, if queried from `s`, the returned sequence will be:
/// {S0:L0, S2:L2, S2:L1, S2:L0, S3:L0, S3:L1, S3:L2, S4:L0, S4:L1}
///
/// And if queried at any point in S3:L2: {S3:L2, S3:L1, S3:L0, S4:L0, S4:L1}.
class Route final {
 public:
  MALIPUT_DEFAULT_COPY_AND_MOVE_AND_ASSIGN(Route);
  Route() = delete;

  /// Constructs a Route.
  ///
  /// @param phases The sequence of Phases. It must not be empty.
  /// Phases must be connected end to end.
  /// @param road_network The api::RoadNetwork pointer. It must not be
  /// nullptr. The lifetime of this pointer must exceed that of this object.
  /// @throws common::assertion_error When @p phases is empty.
  /// @throws common::assertion_error When @p phases is not connected end
  /// to end.
  /// @throws common::assertion_error When @p road_network is nullptr.
  Route(const std::vector<Phase>& phases, const api::RoadNetwork* road_network);

  /// @return The number of Phases.
  int size() const { return static_cast<int>(phases_.size()); }

  /// Indexes the Phases.
  ///
  /// @param index The index of the Phase. It must be non-negative and
  /// less than `size()`.
  /// @return The Phase at @p index.
  /// @throws std::out_of_range When @p index is negative or >= `size()`.
  const Phase& Get(int index) const { return phases_.at(index); }

  /// Indexes an api::LaneSRange in a Phase.
  ///
  /// @param phase_index The index of the Phase. It must be
  /// non-negative and less than `size()`.
  /// @param lane_s_range_index The index of the api::LaneSRange. It must be
  /// non-negative and less than `Phase::lane_s_ranges().size()`.
  /// @return The api::LaneSRange indexed at the @p phase_index -th
  /// Phase at the @p lane_s_range_index -th position.
  /// @throws std::out_of_range When any of the preconditions of
  /// @p phase_index or @p lane_s_range_index are unmet.
  const api::LaneSRange& GetLaneSRange(int phase_index, int lane_s_range_index) const {
    return Get(phase_index).lane_s_ranges().at(lane_s_range_index);
  }

  /// Returns the start of this Route. This is a convenience method for
  /// Get(0).start_positions().front().
  const api::RoadPosition& start_route_position() const { return phases_.front().start_positions().front(); }

  /// Returns the end of this Route. This is a convenience method for
  /// Get(size() - 1).end_positions().front().
  const api::RoadPosition& end_route_position() const { return phases_.back().end_positions().front(); }

  /// Finds the RoutePositionResult which @p inertial_position best fits.
  ///
  /// The fitting of the @p inertial_position into the complete Route will use
  /// the same set of rules api::RoadGeometry::ToRoadPosition() uses to
  /// find a matching api::RoadPositionResult within the api::RoadGeometry.
  /// When the @p inertial_position does not fall into the volume defined by the
  /// set of api::LaneSRanges each Phase has, the returned
  /// Phase will be the one that minimizes the Euclidean distance to the
  /// Route.
  /// The mapping is done right on `r=0, h=0` over the api::Lanes, i.e.
  /// at the centerline. This means that the returned `distance` and INERTIAL-
  /// Frame are evaluated there as well.
  ///
  /// @param inertial_position The INERTIAL-Frame position.
  /// @return A RoutePositionResult.
  RoutePositionResult FindRoutePosition(const api::InertialPosition& inertial_position) const;

  /// Finds the RoutePositionResult which @p road_position best fits.
  ///
  /// The fitting of the @p road_position into the complete Route will use
  /// the same set of rules api::RoadGeometry::ToRoadPosition() uses to
  /// find a matching api::RoadPositionResult within the api::RoadGeometry.
  /// When the @p road_position does not fall into the volume defined by the
  /// set of api::LaneSRanges each Phase has, the returned
  /// Phase will be the one that minimizes the Euclidean distance to the
  /// Route.
  /// The mapping is done right on `r=0, h=0` over the api::Lanes, i.e.
  /// at the centerline. This means that the returned `distance` and INERTIAL-
  /// Frame are evaluated there as well.
  ///
  /// @param road_position The road position. It must be valid.
  /// @return A RoutePositionResult.
  /// @throws common::assertion_error When @p road_position is not
  /// valid.
  RoutePositionResult FindRoutePosition(const api::RoadPosition& road_position) const;

  /// Computes the relation between @p lane_s_range_b with respect to
  /// @p lane_s_range_a.
  ///
  /// @param lane_s_range_a An api::LaneSRange.
  /// @param lane_s_range_b An api::LaneSRange.
  /// @return The LaneSRangeRelation between @p lane_s_range_b with respect to
  /// @p lane_s_range_a.
<<<<<<< HEAD
  LaneSRangeRelation LaneSRangeRelationFor(const api::LaneSRange& lane_s_range_a,
                                           const api::LaneSRange& lane_s_range_b) const;
=======
  LaneSRangeRelation ComputeLaneSRangeRelation(const api::LaneSRange& lane_s_range_a,
                                               const api::LaneSRange& lane_s_range_b) const;
>>>>>>> 5746a41a

  /// Computes an api::LaneSRoute that connects @p start_position with
  /// end_route_position().
  ///
  /// The resulting api::LaneSRoute aims for reducing the number of lane
  /// switches.
  /// When @p start_position is not within this Route, it will be transformed by
  /// FindRoutePositionBy() to a point within it and then the api::LaneSRoute
  /// will be computed.
  ///
  /// @param start_position The start api::RoadPosition of this path. It must be
  /// valid.
  /// @return The api::LaneSRoute connecting @p start_position and
  /// end_route_position().
  /// @throws common::assertion_error When @p start_position is not valid.
  api::LaneSRoute ComputeLaneSRoute(const api::RoadPosition& start_position) const;

 private:
<<<<<<< HEAD
  // Defines the sign and increment of one unit towards the right the index of
  // api::LaneSRanges in a Phase.
  static constexpr int kTowardsRight{-1};
  // Defines the sign and increment of one unit towards the left the index of
  // api::LaneSRanges in a Phase.
  static constexpr int kTowardsLeft{1};

  // Type alias to index an api::LaneSRange within this Route.
  // std::pair::first indexes the Phase.
  // std::pair::second indexes the api::LaneSRange in the Phase.
=======
  // Type alias to index an api::LaneSRange within this Route.
  // std::pair::first indexes the RoutePhase.
  // std::pair::second indexes the api::LaneSRange in the RoutePhase.
>>>>>>> 5746a41a
  using LaneSRangeIndex = std::pair<size_t, size_t>;

  // Finds the LaneSRangeIndex for an api::LaneSRange.
  //
  // To provide a match, @p lane_s_range must be within RoadNetwork's tolerance
  // of any of the existing api::LaneSRanges within this Route.
  //
  // @param lane_s_range The api::LaneSRange to look for.
  // @return An optional containing the index of the api::LaneSRange within this
  // Route.
<<<<<<< HEAD
  std::optional<LaneSRangeIndex> FindLaneSRangeIndexFor(const api::LaneSRange& lane_s_range) const;

  // Finds the LaneSRangeIndex of the api::LaneSRange that is
  // LaneSRelation::kPreceedingStraight with respect to @p lane_s_range_index
  // api::LaneSRange.
  //
  // @param lane_s_range_index The index of the api::LaneSRange to find its
  // LaneSRelation::kPreceedingStraight counterpart. It must be a valid index.
  // @return An optional containing the LaneSRangeIndex of the api::LaneSRange.
  std::optional<LaneSRangeIndex> FindStraightPredecessorFor(const LaneSRangeIndex& lane_s_range_index) const;

  // Finds how to move the index of api::LaneSRanges within a Phase to find
  // the first one from @p lane_s_range_index.
  //
  // @param lane_s_range_index The index of api::LaneSRange within this Route.
  // @return kTowardsLeft When moving towards the left within the Phase,
  // otherwise kTowardsRight.
  // @throws common::assertion_error When `lane_s_range_index.first` is zero as
  // there is no predecessor.
  int FindDirectionTowardsLaneSRangeWithStraightPredecessor(const LaneSRangeIndex& lane_s_range_index) const;
=======
  std::optional<LaneSRangeIndex> FindLaneSRangeIndex(const api::LaneSRange& lane_s_range) const;
>>>>>>> 5746a41a

  std::vector<Phase> phases_;
  std::unordered_map<api::LaneId, std::vector<LaneSRangeIndex>> lane_id_to_lane_s_range_indices_;
  const api::RoadNetwork* road_network_{};
};

}  // namespace routing
}  // namespace maliput<|MERGE_RESOLUTION|>--- conflicted
+++ resolved
@@ -29,10 +29,7 @@
 #pragma once
 
 #include <optional>
-<<<<<<< HEAD
 #include <unordered_map>
-=======
->>>>>>> 5746a41a
 #include <utility>
 #include <vector>
 
@@ -212,13 +209,8 @@
   /// @param lane_s_range_b An api::LaneSRange.
   /// @return The LaneSRangeRelation between @p lane_s_range_b with respect to
   /// @p lane_s_range_a.
-<<<<<<< HEAD
-  LaneSRangeRelation LaneSRangeRelationFor(const api::LaneSRange& lane_s_range_a,
-                                           const api::LaneSRange& lane_s_range_b) const;
-=======
   LaneSRangeRelation ComputeLaneSRangeRelation(const api::LaneSRange& lane_s_range_a,
                                                const api::LaneSRange& lane_s_range_b) const;
->>>>>>> 5746a41a
 
   /// Computes an api::LaneSRoute that connects @p start_position with
   /// end_route_position().
@@ -237,7 +229,6 @@
   api::LaneSRoute ComputeLaneSRoute(const api::RoadPosition& start_position) const;
 
  private:
-<<<<<<< HEAD
   // Defines the sign and increment of one unit towards the right the index of
   // api::LaneSRanges in a Phase.
   static constexpr int kTowardsRight{-1};
@@ -248,11 +239,6 @@
   // Type alias to index an api::LaneSRange within this Route.
   // std::pair::first indexes the Phase.
   // std::pair::second indexes the api::LaneSRange in the Phase.
-=======
-  // Type alias to index an api::LaneSRange within this Route.
-  // std::pair::first indexes the RoutePhase.
-  // std::pair::second indexes the api::LaneSRange in the RoutePhase.
->>>>>>> 5746a41a
   using LaneSRangeIndex = std::pair<size_t, size_t>;
 
   // Finds the LaneSRangeIndex for an api::LaneSRange.
@@ -263,8 +249,7 @@
   // @param lane_s_range The api::LaneSRange to look for.
   // @return An optional containing the index of the api::LaneSRange within this
   // Route.
-<<<<<<< HEAD
-  std::optional<LaneSRangeIndex> FindLaneSRangeIndexFor(const api::LaneSRange& lane_s_range) const;
+  std::optional<LaneSRangeIndex> FindLaneSRangeIndex(const api::LaneSRange& lane_s_range) const;
 
   // Finds the LaneSRangeIndex of the api::LaneSRange that is
   // LaneSRelation::kPreceedingStraight with respect to @p lane_s_range_index
@@ -273,7 +258,7 @@
   // @param lane_s_range_index The index of the api::LaneSRange to find its
   // LaneSRelation::kPreceedingStraight counterpart. It must be a valid index.
   // @return An optional containing the LaneSRangeIndex of the api::LaneSRange.
-  std::optional<LaneSRangeIndex> FindStraightPredecessorFor(const LaneSRangeIndex& lane_s_range_index) const;
+  std::optional<LaneSRangeIndex> FindStraightPredecessor(const LaneSRangeIndex& lane_s_range_index) const;
 
   // Finds how to move the index of api::LaneSRanges within a Phase to find
   // the first one from @p lane_s_range_index.
@@ -284,9 +269,6 @@
   // @throws common::assertion_error When `lane_s_range_index.first` is zero as
   // there is no predecessor.
   int FindDirectionTowardsLaneSRangeWithStraightPredecessor(const LaneSRangeIndex& lane_s_range_index) const;
-=======
-  std::optional<LaneSRangeIndex> FindLaneSRangeIndex(const api::LaneSRange& lane_s_range) const;
->>>>>>> 5746a41a
 
   std::vector<Phase> phases_;
   std::unordered_map<api::LaneId, std::vector<LaneSRangeIndex>> lane_id_to_lane_s_range_indices_;
