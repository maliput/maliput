--- conflicted
+++ resolved
@@ -68,14 +68,8 @@
   const double min_y = lane->y_offset() + lane_driveable_bounds.min();
   const double max_y = lane->y_offset() + lane_driveable_bounds.max();
 
-<<<<<<< HEAD
   if (geo_pos.x() < 0 || geo_pos.x() > length || geo_pos.y() > max_y || geo_pos.y() < min_y) {
-    drake::log()->trace(
-=======
-  if (geo_pos.x() < 0 || geo_pos.x() > length ||
-      geo_pos.y() > max_y || geo_pos.y() < min_y) {
     maliput::log()->trace(
->>>>>>> 229fdd72
         "dragway::RoadGeometry::IsGeoPositionOnDragway(): The provided geo_pos "
         "({}, {}) is not on the dragway (length = {}, min_y = {}, max_y = {}).",
         geo_pos.x(), geo_pos.y(), length, min_y, max_y);
